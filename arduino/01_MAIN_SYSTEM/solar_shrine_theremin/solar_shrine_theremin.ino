/*
 * Solar Shrine with Theremin Integration
 * Dual-mode lighting (attract/interactive) + PWM-based theremin audio generation
 * Uses granular synthesis approach inspired by Peter Knight's Auduino project
 * 
 * Hardware:
 * - 2x HC-SR04 ultrasonic sensors (pins 5,6,9,10)
 * - WS2812B/WS2815 LED strip (pin 3)
 * - WWZMDiB XH-M543 amplifier + Dayton Audio DAEX32QMB-4 exciter (pin 11)
 * 
 * Libraries Required:
 * - FastLED
 * - ArduinoJson  
 * - NewPing
 * 
 * IMPORTANT: NO NewTone library - using PWM timer interrupt approach instead
 * 
 * AUDIO DISABLE: Set ENABLE_AUDIO to false to disable audio completely
 */

#define ENABLE_AUDIO true  // Set to false to disable audio

#include <ArduinoJson.h>
#include <FastLED.h>
#include <NewPing.h>
#include <avr/io.h>
#include <avr/interrupt.h>

// Sensor pins
const int trigPin1 = 9;
const int echoPin1 = 10;
const int trigPin2 = 5;
const int echoPin2 = 6;

// NewPing sensor objects
NewPing sonar1(trigPin1, echoPin1, 200); // Left sensor, max 200cm
NewPing sonar2(trigPin2, echoPin2, 200); // Right sensor, max 200cm

// LED strip configuration
#define LED_PIN 3
#define NUM_LEDS 60        // Adjust to your strip length
#define LED_TYPE WS2812B   
#define COLOR_ORDER GRB    

CRGB leds[NUM_LEDS];

// Audio pin and PWM configuration
const int AUDIO_PIN = 11;

<<<<<<< HEAD
// Volume control - simple percentage reduction
const float VOLUME_REDUCTION = 0.3;  // 30% volume (adjust between 0.1-1.0)
=======
#if ENABLE_AUDIO
// PWM Audio generation variables (based on Auduino approach)
#define PWM_PIN 11
#define PWM_VALUE OCR2A
#define PWM_INTERRUPT TIMER2_OVF_vect

// Granular synthesis variables
uint16_t syncPhaseAcc = 0;
uint16_t syncPhaseInc = 0;
uint16_t grainPhaseAcc = 0;  
uint16_t grainPhaseInc = 0;
uint16_t grainAmp = 0;
uint8_t grainDecay = 0;
uint16_t grain2PhaseAcc = 0;
uint16_t grain2PhaseInc = 0;
uint16_t grain2Amp = 0;
uint8_t grain2Decay = 0;

// Phase increment mapping table (simplified from Auduino)
uint16_t mapPhaseInc(uint16_t input) {
  // Simple exponential mapping for frequency control
  // Input range 0-1023 maps to phase increments
  return (input * input) >> 6; // Exponential curve, scaled down
}
#endif
>>>>>>> eeaf8c6f

// Range constants (in cm)
const float MIN_RANGE = 1.0;
const float MAX_RANGE = 20.0;

// Theremin frequency ranges
const float MIN_FREQ = 80.0;    // Low bass tones
const float MAX_FREQ = 1200.0;  // High frequencies
const float BASE_FREQ = 220.0;  // A3 note as base

// Mode constants
enum LightMode {
  ATTRACT_MODE,
  INTERACTIVE_MODE
};

// State variables
LightMode currentMode = ATTRACT_MODE;
unsigned long lastHandDetectedTime = 0;
const unsigned long INTERACTIVE_TIMEOUT = 10000;  // 10 seconds
unsigned long lastToneTime = 0;
const unsigned long TONE_UPDATE_INTERVAL = 50;    // Update audio parameters every 50ms

// Attract mode variables
const float ATTRACT_PERIOD = 5000.0;  // 5 seconds in milliseconds
float attractPhaseOffset = 0.0;
bool usePhaseOffset = false;

// Hand detection averaging
const int SAMPLES = 5;
float distance1Samples[SAMPLES];
float distance2Samples[SAMPLES];
int sampleIndex = 0;
bool samplesInitialized = false;

// Last known interactive colors for smooth transition
CRGB lastLeftColor = CRGB::Yellow;
CRGB lastRightColor = CRGB::Yellow;

// Theremin state with smoothing
bool thereminActive = false;
<<<<<<< HEAD
float currentFrequency = 0;
float targetFrequency = 0;
const float FREQ_SMOOTHING = 0.2;  // Frequency smoothing factor
=======

#if ENABLE_AUDIO
// PWM Audio setup function
void audioOn() {
  // Set up PWM to 31.25kHz, phase accurate (Timer2)
  // Based on Auduino configuration for ATmega328
  TCCR2A = _BV(COM2A1) | _BV(WGM20);  // Phase correct PWM, output on OC2A (pin 11)
  TCCR2B = _BV(CS20);                 // No prescaling
  TIMSK2 = _BV(TOIE2);                // Enable overflow interrupt
}

// Timer2 overflow interrupt - this generates the audio samples
ISR(TIMER2_OVF_vect) {
  uint8_t value;
  uint16_t output;

  // Update sync phase accumulator
  syncPhaseAcc += syncPhaseInc;
  if (syncPhaseAcc < syncPhaseInc) {
    // Time to start the next grain
    grainPhaseAcc = 0;
    grainAmp = 0x7fff;
    grain2PhaseAcc = 0;
    grain2Amp = 0x7fff;
  }

  // Increment the phase of the grain oscillators
  grainPhaseAcc += grainPhaseInc;
  grain2PhaseAcc += grain2PhaseInc;

  // Convert phase into a triangle wave for grain 1
  value = (grainPhaseAcc >> 7) & 0xff;
  if (grainPhaseAcc & 0x8000) value = ~value;
  // Multiply by current grain amplitude to get sample
  output = value * (grainAmp >> 8);

  // Repeat for second grain
  value = (grain2PhaseAcc >> 7) & 0xff;
  if (grain2PhaseAcc & 0x8000) value = ~value;
  output += value * (grain2Amp >> 8);

  // Make the grain amplitudes decay by a factor every sample (exponential decay)
  grainAmp -= (grainAmp >> 8) * grainDecay;
  grain2Amp -= (grain2Amp >> 8) * grain2Decay;

  // Scale output to the available range, clipping if necessary
  output >>= 9;
  if (output > 255) output = 255;

  // Output to PWM
  PWM_VALUE = output;
}
#endif
>>>>>>> eeaf8c6f

void setup() {
  Serial.begin(9600);
  delay(2000);
  
  // Audio pin setup
  pinMode(AUDIO_PIN, OUTPUT);
  digitalWrite(AUDIO_PIN, LOW);
  
#if ENABLE_AUDIO
  // Initialize PWM audio system
  audioOn();
#endif
  
  // FastLED setup
  FastLED.addLeds<LED_TYPE, LED_PIN, COLOR_ORDER>(leds, NUM_LEDS);
  FastLED.setBrightness(150);
  
  // Initialize all LEDs to off
  fill_solid(leds, NUM_LEDS, CRGB::Black);
  FastLED.show();
  
  // Initialize sample arrays
  for (int i = 0; i < SAMPLES; i++) {
    distance1Samples[i] = MAX_RANGE + 10;
    distance2Samples[i] = MAX_RANGE + 10;
  }
  
  // Audio test - play startup sequence
  playStartupSequence();
}

void playStartupSequence() {
<<<<<<< HEAD
  // Play a pleasant startup melody with reduced volume
  int melody[] = {220, 277, 330, 440}; // A3, C#4, E4, A4
  for (int i = 0; i < 4; i++) {
    // Volume control: shorter tone duration with pauses
    int toneDuration = 200 * VOLUME_REDUCTION;
    int pauseDuration = 200 - toneDuration;
    
    NewTone(AUDIO_PIN, melody[i]);
    delay(toneDuration);
    NewTone(AUDIO_PIN, 0); // Stop tone
    delay(pauseDuration);
  }
=======
#if ENABLE_AUDIO
  // Simple startup indication - brief audio test
  for (int i = 0; i < 3; i++) {
    // Set basic parameters for a brief tone
    syncPhaseInc = 1000 + (i * 500);  // Increasing frequency
    grainPhaseInc = 2000;
    grainDecay = 20;
    grain2PhaseInc = 2500;
    grain2Decay = 15;
    
    delay(150);
    
    // Stop audio
    syncPhaseInc = 0;
    grainPhaseInc = 0;
    grain2PhaseInc = 0;
    delay(50);
  }
  
  // Reset to silent state
  syncPhaseAcc = 0;
  grainPhaseAcc = 0;
  grain2PhaseAcc = 0;
  grainAmp = 0;
  grain2Amp = 0;
#else
  // Audio disabled - just a brief LED flash as startup indicator
  fill_solid(leds, NUM_LEDS, CRGB::White);
  FastLED.show();
  delay(200);
  fill_solid(leds, NUM_LEDS, CRGB::Black);
  FastLED.show();
#endif
>>>>>>> eeaf8c6f
}

float readDistanceNewPing(NewPing &sensor) {
  unsigned int distance = sensor.ping_cm();
  if (distance == 0 || distance > MAX_RANGE) {
    return MAX_RANGE + 10; // Return a clearly invalid value for no echo or out of range
  }
  return (float)distance;
}

float getAveragedDistance(float samples[]) {
  float sum = 0;
  int validSamples = 0;
  
  for (int i = 0; i < SAMPLES; i++) {
    if (samples[i] >= MIN_RANGE && samples[i] <= MAX_RANGE) {
      sum += samples[i];
      validSamples++;
    }
  }
  
  // Require at least 3 out of 5 valid samples to prevent false readings
  if (validSamples < 3) {
    return MAX_RANGE + 10; // Return invalid value
  }
  
  return sum / validSamples;
}

void updateDistanceSamples(float distance1, float distance2) {
  distance1Samples[sampleIndex] = distance1;
  distance2Samples[sampleIndex] = distance2;
  
  sampleIndex = (sampleIndex + 1) % SAMPLES;
  
  if (!samplesInitialized && sampleIndex == 0) {
    samplesInitialized = true;
  }
}

CRGB getInteractiveColor(float distance) {
  if (distance < MIN_RANGE || distance > MAX_RANGE) {
    return CRGB::Black;
  }
  
  // Map distance to color: far = red, close = yellow
  float ratio = (distance - MIN_RANGE) / (MAX_RANGE - MIN_RANGE);
  ratio = constrain(ratio, 0.0, 1.0);
  
  // Red to Yellow interpolation through Orange
  int red = 255;
  int green = (int)(255 * (1.0 - ratio));
  int blue = 0;
  
  return CRGB(red, green, blue);
}

CRGB getAttractColor(unsigned long currentTime) {
  float phase;
  
  if (usePhaseOffset) {
    phase = attractPhaseOffset + (2.0 * PI * currentTime / ATTRACT_PERIOD);
    usePhaseOffset = false;
  } else {
    phase = 2.0 * PI * currentTime / ATTRACT_PERIOD;
  }
  
  // Sinusoidal fade from yellow to red
  float sineValue = (sin(phase) + 1.0) / 2.0;  // Normalize to 0-1
  
  int red = 255;
  int green = (int)(255 * sineValue);
  int blue = 0;
  
  return CRGB(red, green, blue);
}

void calculatePhaseOffset(CRGB currentColor) {
  float greenRatio = currentColor.green / 255.0;
  float sineValue = 2.0 * greenRatio - 1.0;
  sineValue = constrain(sineValue, -1.0, 1.0);
  
  attractPhaseOffset = asin(sineValue);
  usePhaseOffset = true;
}

void updateThereminAudio(float distance1, float distance2, bool inRange1, bool inRange2) {
#if ENABLE_AUDIO
  if (!inRange1 && !inRange2) {
    // No hands detected - silence
    thereminActive = false;
    syncPhaseInc = 0;
    grainPhaseInc = 0;
    grain2PhaseInc = 0;
    grainDecay = 0;
    grain2Decay = 0;
    return;
  }
  
  thereminActive = true;
  
  if (inRange1 && inRange2) {
    // Both hands detected - use startup sequence parameter style
    float avgDistance = (distance1 + distance2) / 2.0;
    float difference = abs(distance1 - distance2);
    
    // Map average distance to sync frequency - same range as startup (1000-2000)
    float ratio = (avgDistance - MIN_RANGE) / (MAX_RANGE - MIN_RANGE);
    ratio = constrain(ratio, 0.0, 1.0);
    syncPhaseInc = 1000 + (int)((1.0 - ratio) * 1000);  // 1000-2000 like startup
    
<<<<<<< HEAD
    // Add harmonic modulation based on hand difference
    if (difference > 2.0) {
      float modulation = sin(millis() * 0.005) * 20; // Gentle vibrato effect
      frequency += modulation;
    }
=======
    // Map individual distances to grain frequencies - same as startup base values
    float ratio1 = (distance1 - MIN_RANGE) / (MAX_RANGE - MIN_RANGE);
    float ratio2 = (distance2 - MIN_RANGE) / (MAX_RANGE - MIN_RANGE);
    ratio1 = constrain(ratio1, 0.0, 1.0);
    ratio2 = constrain(ratio2, 0.0, 1.0);
    
    grainPhaseInc = 2000 + (int)((1.0 - ratio1) * 1000);   // 2000-3000 range
    grain2PhaseInc = 2500 + (int)((1.0 - ratio2) * 1000);  // 2500-3500 range
    
    // Use startup decay values with slight variation for difference
    grainDecay = 20 + (int)(difference);     // Base 20 like startup
    grain2Decay = 15 + (int)(difference);    // Base 15 like startup
>>>>>>> eeaf8c6f
    
  } else if (inRange1) {
    // Left hand only - lower frequency range
    float ratio = (distance1 - MIN_RANGE) / (MAX_RANGE - MIN_RANGE);
    ratio = constrain(ratio, 0.0, 1.0);
    
    syncPhaseInc = 800 + (int)((1.0 - ratio) * 700);   // 800-1500 range (lower)
    grainPhaseInc = 1800 + (int)((1.0 - ratio) * 800); // 1800-2600 range
    grain2PhaseInc = grainPhaseInc / 2;                 // Harmonic
    grainDecay = 20;    // Same as startup
    grain2Decay = 15;   // Same as startup
    
  } else if (inRange2) {
    // Right hand only - higher frequency range
    float ratio = (distance2 - MIN_RANGE) / (MAX_RANGE - MIN_RANGE);
    ratio = constrain(ratio, 0.0, 1.0);
<<<<<<< HEAD
    frequency = BASE_FREQ + (MAX_FREQ - BASE_FREQ) * (1.0 - ratio);
  }
  
  return frequency;
}

void updateThereminAudio(float frequency) {
  if (frequency > 0) {
    // Smooth frequency transitions
    targetFrequency = frequency;
    currentFrequency += (targetFrequency - currentFrequency) * FREQ_SMOOTHING;
    
    // Play tone with reduced volume (shorter duty cycle)
    if (!thereminActive || abs(currentFrequency - frequency) > 5) {
      NewTone(AUDIO_PIN, (unsigned int)currentFrequency);
      thereminActive = true;
    }
  } else {
    if (thereminActive) {
      NewTone(AUDIO_PIN, 0); // Stop tone
      thereminActive = false;
      currentFrequency = 0;
    }
=======
    
    syncPhaseInc = 1200 + (int)((1.0 - ratio) * 1000);  // 1200-2200 range (higher)
    grainPhaseInc = 2200 + (int)((1.0 - ratio) * 1200); // 2200-3400 range
    grain2PhaseInc = grainPhaseInc * 1.2;                // Higher harmonic
    grainDecay = 20;    // Same as startup
    grain2Decay = 15;   // Same as startup
>>>>>>> eeaf8c6f
  }
#else
  // Audio disabled - just update the theremin state for JSON output
  thereminActive = (inRange1 || inRange2);
#endif
}

void updateLEDs(float avgDistance1, float avgDistance2, bool handsDetected, unsigned long currentTime) {
  if (currentMode == ATTRACT_MODE) {
    // Both sides show the same attract color
    CRGB attractColor = getAttractColor(currentTime);
    fill_solid(leds, NUM_LEDS, attractColor);
    
  } else {  // INTERACTIVE_MODE
    // Left sensor (first half of strip)
    CRGB leftColor = getInteractiveColor(avgDistance1);
    if (leftColor == CRGB::Black) leftColor = lastLeftColor;
    else lastLeftColor = leftColor;
    
    // Right sensor (second half of strip)
    CRGB rightColor = getInteractiveColor(avgDistance2);
    if (rightColor == CRGB::Black) rightColor = lastRightColor;
    else lastRightColor = rightColor;
    
    // Apply colors to respective halves
    int halfPoint = NUM_LEDS / 2;
    for (int i = 0; i < halfPoint; i++) {
      leds[i] = leftColor;
    }
    for (int i = halfPoint; i < NUM_LEDS; i++) {
      leds[i] = rightColor;
    }
  }
  
  FastLED.show();
}

void loop() {
  unsigned long currentTime = millis();
  
  // Read sensors using NewPing
  float distance1 = readDistanceNewPing(sonar1);
  float distance2 = readDistanceNewPing(sonar2);
  
  // Update sample arrays
  updateDistanceSamples(distance1, distance2);
  
  // Get averaged distances
  float avgDistance1, avgDistance2;
  if (samplesInitialized) {
    avgDistance1 = getAveragedDistance(distance1Samples);
    avgDistance2 = getAveragedDistance(distance2Samples);
  } else {
    avgDistance1 = distance1;
    avgDistance2 = distance2;
  }
  
  // Check if hands are detected with strict validation
  bool inRange1 = (avgDistance1 >= MIN_RANGE && avgDistance1 <= MAX_RANGE);
  bool inRange2 = (avgDistance2 >= MIN_RANGE && avgDistance2 <= MAX_RANGE);
  bool handsDetected = inRange1 || inRange2;
  
  // Additional validation - if we're in attract mode and getting brief detections, ignore them
  static int falseDetectionCount = 0;
  if (currentMode == ATTRACT_MODE && handsDetected) {
    falseDetectionCount++;
    if (falseDetectionCount < 3) {  // Require 3 consecutive detections to switch modes
      handsDetected = false;
      inRange1 = false;
      inRange2 = false;
    }
  } else {
    falseDetectionCount = 0;  // Reset counter when no hands or in interactive mode
  }
  
  // Mode state machine
  if (handsDetected) {
    if (currentMode == ATTRACT_MODE) {
      currentMode = INTERACTIVE_MODE;
    }
    lastHandDetectedTime = currentTime;
  } else {
    if (currentMode == INTERACTIVE_MODE && 
        (currentTime - lastHandDetectedTime) >= INTERACTIVE_TIMEOUT) {
      
      // Calculate smooth transition phase
      CRGB transitionColor = (lastLeftColor.r + lastLeftColor.g > lastRightColor.r + lastRightColor.g) ? 
                            lastLeftColor : lastRightColor;
      calculatePhaseOffset(transitionColor);
      
      currentMode = ATTRACT_MODE;
    }
  }
  
  // Update LED effects
  updateLEDs(avgDistance1, avgDistance2, handsDetected, currentTime);
  
  // Update theremin audio (with better timing for smooth sound)
  if (currentTime - lastToneTime >= TONE_UPDATE_INTERVAL) {
    updateThereminAudio(avgDistance1, avgDistance2, inRange1, inRange2);
    lastToneTime = currentTime;
  }
  
  // Create JSON document for TouchDesigner - only send when hands detected or mode changes
  static LightMode lastReportedMode = ATTRACT_MODE;
  static bool lastHandsDetected = false;
  
  if (handsDetected || lastHandsDetected || (currentMode != lastReportedMode)) {
    StaticJsonDocument<400> doc;
    
    doc["left"] = int(avgDistance1);
    doc["right"] = int(avgDistance2);
    doc["hands_detected"] = handsDetected;
    doc["mode"] = (currentMode == ATTRACT_MODE) ? "attract" : "interactive";
    doc["left_in_range"] = inRange1;
    doc["right_in_range"] = inRange2;
    doc["theremin_active"] = thereminActive;
    
    // Add granular synthesis parameters for TouchDesigner correlation
    if (thereminActive) {
#if ENABLE_AUDIO
      doc["sync_phase"] = syncPhaseInc;
      doc["grain1_phase"] = grainPhaseInc;
      doc["grain2_phase"] = grain2PhaseInc;
      doc["grain1_decay"] = grainDecay;
      doc["grain2_decay"] = grain2Decay;
#else
      doc["audio_disabled"] = true;
#endif
    }
    
    // Add color values for TouchDesigner correlation
    if (currentMode == INTERACTIVE_MODE) {
      float leftOrange = inRange1 ? (1.0 - (avgDistance1 - MIN_RANGE) / (MAX_RANGE - MIN_RANGE)) : 
                                   (lastLeftColor.green / 255.0);
      float rightOrange = inRange2 ? (1.0 - (avgDistance2 - MIN_RANGE) / (MAX_RANGE - MIN_RANGE)) : 
                                    (lastRightColor.green / 255.0);
      
      doc["left_orange_value"] = leftOrange;
      doc["right_orange_value"] = rightOrange;
    }
    
    // Serialize JSON to string and send
    serializeJson(doc, Serial);
    Serial.println();
    
    lastReportedMode = currentMode;
    lastHandsDetected = handsDetected;
  }
  
<<<<<<< HEAD
  // Serialize JSON to string and send
  serializeJson(doc, Serial);
  Serial.println();
  
  delay(10);  // Faster loop for smoother theremin response
=======
  delay(20);  // Faster loop for smoother theremin response
>>>>>>> eeaf8c6f
} <|MERGE_RESOLUTION|>--- conflicted
+++ resolved
@@ -47,10 +47,6 @@
 // Audio pin and PWM configuration
 const int AUDIO_PIN = 11;
 
-<<<<<<< HEAD
-// Volume control - simple percentage reduction
-const float VOLUME_REDUCTION = 0.3;  // 30% volume (adjust between 0.1-1.0)
-=======
 #if ENABLE_AUDIO
 // PWM Audio generation variables (based on Auduino approach)
 #define PWM_PIN 11
@@ -76,7 +72,6 @@
   return (input * input) >> 6; // Exponential curve, scaled down
 }
 #endif
->>>>>>> eeaf8c6f
 
 // Range constants (in cm)
 const float MIN_RANGE = 1.0;
@@ -116,13 +111,8 @@
 CRGB lastLeftColor = CRGB::Yellow;
 CRGB lastRightColor = CRGB::Yellow;
 
-// Theremin state with smoothing
+// Theremin state
 bool thereminActive = false;
-<<<<<<< HEAD
-float currentFrequency = 0;
-float targetFrequency = 0;
-const float FREQ_SMOOTHING = 0.2;  // Frequency smoothing factor
-=======
 
 #if ENABLE_AUDIO
 // PWM Audio setup function
@@ -176,7 +166,6 @@
   PWM_VALUE = output;
 }
 #endif
->>>>>>> eeaf8c6f
 
 void setup() {
   Serial.begin(9600);
@@ -210,20 +199,6 @@
 }
 
 void playStartupSequence() {
-<<<<<<< HEAD
-  // Play a pleasant startup melody with reduced volume
-  int melody[] = {220, 277, 330, 440}; // A3, C#4, E4, A4
-  for (int i = 0; i < 4; i++) {
-    // Volume control: shorter tone duration with pauses
-    int toneDuration = 200 * VOLUME_REDUCTION;
-    int pauseDuration = 200 - toneDuration;
-    
-    NewTone(AUDIO_PIN, melody[i]);
-    delay(toneDuration);
-    NewTone(AUDIO_PIN, 0); // Stop tone
-    delay(pauseDuration);
-  }
-=======
 #if ENABLE_AUDIO
   // Simple startup indication - brief audio test
   for (int i = 0; i < 3; i++) {
@@ -257,7 +232,6 @@
   fill_solid(leds, NUM_LEDS, CRGB::Black);
   FastLED.show();
 #endif
->>>>>>> eeaf8c6f
 }
 
 float readDistanceNewPing(NewPing &sensor) {
@@ -369,13 +343,6 @@
     ratio = constrain(ratio, 0.0, 1.0);
     syncPhaseInc = 1000 + (int)((1.0 - ratio) * 1000);  // 1000-2000 like startup
     
-<<<<<<< HEAD
-    // Add harmonic modulation based on hand difference
-    if (difference > 2.0) {
-      float modulation = sin(millis() * 0.005) * 20; // Gentle vibrato effect
-      frequency += modulation;
-    }
-=======
     // Map individual distances to grain frequencies - same as startup base values
     float ratio1 = (distance1 - MIN_RANGE) / (MAX_RANGE - MIN_RANGE);
     float ratio2 = (distance2 - MIN_RANGE) / (MAX_RANGE - MIN_RANGE);
@@ -388,7 +355,6 @@
     // Use startup decay values with slight variation for difference
     grainDecay = 20 + (int)(difference);     // Base 20 like startup
     grain2Decay = 15 + (int)(difference);    // Base 15 like startup
->>>>>>> eeaf8c6f
     
   } else if (inRange1) {
     // Left hand only - lower frequency range
@@ -405,38 +371,12 @@
     // Right hand only - higher frequency range
     float ratio = (distance2 - MIN_RANGE) / (MAX_RANGE - MIN_RANGE);
     ratio = constrain(ratio, 0.0, 1.0);
-<<<<<<< HEAD
-    frequency = BASE_FREQ + (MAX_FREQ - BASE_FREQ) * (1.0 - ratio);
-  }
-  
-  return frequency;
-}
-
-void updateThereminAudio(float frequency) {
-  if (frequency > 0) {
-    // Smooth frequency transitions
-    targetFrequency = frequency;
-    currentFrequency += (targetFrequency - currentFrequency) * FREQ_SMOOTHING;
-    
-    // Play tone with reduced volume (shorter duty cycle)
-    if (!thereminActive || abs(currentFrequency - frequency) > 5) {
-      NewTone(AUDIO_PIN, (unsigned int)currentFrequency);
-      thereminActive = true;
-    }
-  } else {
-    if (thereminActive) {
-      NewTone(AUDIO_PIN, 0); // Stop tone
-      thereminActive = false;
-      currentFrequency = 0;
-    }
-=======
     
     syncPhaseInc = 1200 + (int)((1.0 - ratio) * 1000);  // 1200-2200 range (higher)
     grainPhaseInc = 2200 + (int)((1.0 - ratio) * 1200); // 2200-3400 range
     grain2PhaseInc = grainPhaseInc * 1.2;                // Higher harmonic
     grainDecay = 20;    // Same as startup
     grain2Decay = 15;   // Same as startup
->>>>>>> eeaf8c6f
   }
 #else
   // Audio disabled - just update the theremin state for JSON output
@@ -534,7 +474,7 @@
   // Update LED effects
   updateLEDs(avgDistance1, avgDistance2, handsDetected, currentTime);
   
-  // Update theremin audio (with better timing for smooth sound)
+  // Update theremin audio (less frequently for smoother sound)
   if (currentTime - lastToneTime >= TONE_UPDATE_INTERVAL) {
     updateThereminAudio(avgDistance1, avgDistance2, inRange1, inRange2);
     lastToneTime = currentTime;
@@ -587,13 +527,5 @@
     lastHandsDetected = handsDetected;
   }
   
-<<<<<<< HEAD
-  // Serialize JSON to string and send
-  serializeJson(doc, Serial);
-  Serial.println();
-  
-  delay(10);  // Faster loop for smoother theremin response
-=======
   delay(20);  // Faster loop for smoother theremin response
->>>>>>> eeaf8c6f
 } 